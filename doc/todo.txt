##############################################################################

<<<<<<< HEAD
Outstanding things to work on going forward:

TODOs for cycle hunter features:
  
  - If I am going to utilize cloud computing, I would need to set up a
    deployment process, or at least document whatever it would be.

      - Try out Starcluster.

      - Create an instance-store AMI.

          Documentation on how to do that is here:

          http://docs.aws.amazon.com/AWSEC2/latest/UserGuide/creating-an-ami-instance-store.html

      - Need scripts to start instances, deploy my code (maybe it already lives on the image?), then launch the server manager script on a node that has security/firewall permissions set, and worker script on all the other nodes.

##############################################################################


##############################################################################

Notes algorithm for lookback multiple:

1) Clear all LookbackMultiplePriceBarGraphicsItems (these contain the references to the LookbackMultiplePriceBars, which garbage collect them as needed).  These should be removed from the graphics scene.  

2) Get viewport of the PCD.  
3) From the viewport, get the start and end timestamps visable in teh viewport, via converting to scene coordinates, and then converting to timestamps.  

Now we have for the current period:
  - start timestamp
  - end timestamp

4) For the start timestamp:
   - Get the lookback timestamps (could be 1 or 3 timestamps, depending on retrograde movements).
   - Get the EARLIEST of the timestamps.
   - Get the historic pricebar that occurs BEFORE this lookback timestamp.

This is the start historic pricebar (inclusive).

5) For the end timestamp:
   - Get the lookback timestamps (could be 1 or 3 timestamps, depending on retrograde movements).
   - Get the LATEST of the timestamps.
   - Get the historic pricebar that occurs AFTER this lookback timestamp.

This is the end historic pricebar (inclusive).

6) Get list of pricebars in the time between (inclusive) the start historic pricebar and the end historic pricebar.  

7) For each pricebar in the list:
   - Get pricebar timestamp
   - Get the lookforward timestamps (could be 1 or 3 timestamps, depending on retrograde movements).

     For each lookforward timestamp: 
      - Create LookbackMultiplePriceBar.
      - Create LookbackMultiplePriceBarGraphicsItem.

8) Collect all the LookbackMultiplePriceBarGraphicsItem / LookbackMultiplePriceBar objects.  These are stored for further processing, and also if the user clicks apply/redraw again, all these objects will need to be removed from the scene.  

9) From the viewport of the PCD, determine max and min prices of what is displayed.

10) From all the LookbackMultiplePriceBarGraphicsItem / LookbackMultiplePriceBar objects, determine the max and min prices of these.

 - Determine offset, and scaling factors.  Then apply it to the LookbackMultiplePriceBarGraphicsItem / LookbackMultiplePriceBar objects.

##############################################################################


=======
>>>>>>> 34a69f57
##############################################################################

TODO:  

  - PriceChartDocumentScripts changes:

    - Plot line segments for elongation-degree-distances-between-two-planets.
      
    - Plot line segments that represent difference in longitude between planet X
      and planet Y.  Make sure to account for straddling 0 Aries.
    - Plot vertical lines for the above at turning points from
      increasing to decreasing or decreasing to increasing.
  
    - Plot line segments that represent difference in latitude between planet X
      and planet Y.  
    - Plot vertical lines for the above at turning points from
      increasing to decreasing or decreasing to increasing.

    - Plot line segments that represent difference in declination
      between planet X and planet Y.
    - Plot vertical lines for the above at turning points from
      increasing to decreasing or decreasing to increasing.

    - Consider adding orb functionality for
      longitude-aspect-between-two-planets.  Gradiants would be drawn
      on the chart for this feature.

  - Widget/area (kinda like a spreadsheet but with filterable choices
    for selections) to step through certain timestamps in a chart so
    that it is focused on in the pricebarchart and so that it is
    displayed in the astrology chart.  All that the user has to do is
    click the down or up arrow, or highlight the entry in the list.
    The list has a column for the tag name, a column for the
    timestamp, and a column for the tag str.  This feature will make
    it much easier to find aspect cycles and sensitive points in the
    markets.  Declinations and parallel/contraparallels would still be
    difficult to see.

      Timestamps include:

        - Tagged pricebars as highs and lows (nonempty, certain tag:
          H, HH, HHH, etc.)

        - Artifact type (nonempty, certain tag).  Usually this will
          just be the vertical line.

    Maybe it makes sense to have some kind of 'processing' feature
    where planet hits at highs and lows are drawn on an astrology
    chart as an X at a color that is somewhat transparent, and if
    there are more X's at a location, then the color sum of the hit is
    displayed, so that if there are many hits to a degree, the drawn
    area would be much darker than X's in less frequently hit areas.

  - Change display of longitude degrees in the astrology chart to use
    the longitude degree [0, 30) and the astro sign format.

  - Think about ways to improve the performance of calculating/drawing
    the astrology chart aspects.

  - Add to measurement-type artifact graphics items a function that
    will return the distance in scaled units.  When this is done, then
    add functionality to the top of the document widget (the area
    where high/low/open/close, current timestamp, etc. is) that will
    print the ratio between the two measurements, in both directions.
    So if one line has length 6 and the other has length 9, then we
    would see:

           1:1.5 and 1:0.666
        or 1.5 and 0.666

           and 

           6:9 and 9:6

  - Improve getStockDataFromGoogle.py so that the user doesn't have to
    manually split up the queries into 15-year chunks, as is the case
    now.  Note: getStockDataFromYahoo.py works as we would like, so
    fixing getStockDataFromGoogle.py is not needed for now.
    
  - Consider adding the following time measurements to the time
    measurement tool:

         - Later: Measurement in units of the kinds of moon/month measurements:

             From wikipedia: http://en.wikipedia.org/wiki/Synodic_month

             Month type 	Length in days
             anomalistic 	27.554549878 − 0.000000010390 × Y
             sidereal     	27.321661547 + 0.000000001857 × Y
             tropical     	27.321582241 + 0.000000001506 × Y
             draconic     	27.212220817 + 0.000000003833 × Y
             synodic     	29.530588853 + 0.000000002162 × Y

             - anomalistic month: moon's orbital period measured from 
                 perigee to perigee.
             - sidereal month: moon return to same sidereal longitude
             - tropical month: moon return to same tropical longitude
             - draconic month: moon return to node.
             - synodic month: moon conjunction with sun to conjunction again.

         - Later: Measurements of solar years:
             - Julian solar year: 365.25 days of 86400 SI seconds each.
             - Gregorian calendar year: 365.2425 mean solar days
             - Vernal equinox year: 365.2424 days
             - tropical solar year: 365.24219 days  (this is the mean time)
             - sidereal solar year: 365.256363004 days (this is the mean time) 
	     - anomalistic solar year (time for earth to make a 
               revolution around its apsides): 365.259636 days 
               (this is the mean time.)
             - draconic year: time for the Sun (as seen from Earth) to
               complete one revolution with respect to the same lunar
               node): 346.620075883 days (this is the mean time).
             - lunar year: 12 full cycles of phases of the moon as
               seen from Earth: Approx. 354.37 days.
	       

- Add panchanga fields and the rulers onto the astro charts.

  - Add a right-click option to all the items to copy the following
    (as separate options, and as applicable) to the copy-and-paste
    clipboard:

        - Just the price as a string
        - Just the timestamp as a string
        - Both the price and timestamp, as a string of two lines.

  - Other time intervals that I may want to explore and check out
    (from Jyotish knowledge):

     - Length of time for hora lagna (2 times lagna)?
     - Length of time for ghati lagna (5 times lagna)?
     - Upgraha:
         - Kaala
         - Mrityu
         - Gulika
         - Mandi

      - Note that a trading day in stocks is from 9:30 am to 4:00 pm. 
        What are the holidays?  How many trading days a year?

        What about for commodities?
        What are the hours per day, and where do they fall?, etc.
        How many holidays?  How many trading days a year?

        - Remember horas have lords.  
          There is Hora (Satya), and Mahaakaala Hora. --> See JHora options.

  - Pi spiral
  - Fibonnaci spiral
  - Spiral based on doubling (cubing?).

  - Circles based on price and sqrt time.
  - Circles based on sqrt price and unit time.
  - Circles based on sqrt price and sqrt time.

  - Concentric circles at fibonnaci intervals (based on scaling).
  - Concentric circles based on doubling (cubing?).

  - Add to the ratio-scripts some of the special numbers from:
       http://en.wikipedia.org/wiki/List_of_numbers
  
       Specifically, pay attention to the:
         - Irrational and suspected irrational numbers
         - Hypercomplex numbers

  - Modal charts (implement later?):
      Chart with pricebars in Trading Days (TDs).
      Chart with pricebars in Calendar Days (CDs).

  - Narayana Dasa  --> How to implement this?

  - In the astrologychart.SiderealRadixGraphicsItem, clean up the
    code.  Parameterize the pen/brush so that it has foreground color
    for things, background for things and so that the
    alpha/transparency is implemented so that I can overlap sq-of-9
    and other charts on top of it.

  - Add other QGraphicsItems and functionality for the astrology chart.

  - Turn the __main__() functions in each source file into a list of
    calls to testXXXXX() functions... one for each of the classes
    being tested.  Maybe these testXXXXX() functions should be moved
    to a test component?

  Indicators:
  - Need to implement indicator (moving lines) for dynamic Octive (interval) ratio measurements as the planets move.
  - Need to implement indicator (moving) lines for aspect strength 
    (shad bala and ashtakavarga).

  - Need to implement the following:
     - vedic astro charts.
     - square of 9 and other number charts.
        - May need zoom for this.
     - spreadsheet widget (chart).

     - Things to think about:

       - How can I implement the above graphical charts so that I can
         do overlays on each other.  For example, the traditional
         circle astro chart overlapping the square of 9 on a
         QGraphicsScene.  That way I can do a transform on one
         (rotation) to anchor or align one with the other.

         May need zoom for this.

##############################################################################

TODO's that are done:

DONE  - PlanetLatitudeMovementMeasurementTool
DONE  - PlanetDeclinationMovementMeasurementTool
DONE
DONE  - Set sensible defaults for TimeMeasurementTool (which text to have
DONE    displayed by default).
DONE
DONE  - Verify that for PriceBarGraphicsItems (PriceBars), that the
DONE    timestamps are correct for each pricebar.  This means it is placed
DONE    correctly in the QGraphicsScene, displayed correctly with the
DONE    mouse cursor location, and also displays correctly, matching the
DONE    timestamp in the astrology chart.
DONE
DONE
DONE- Measurement in units of the ruling periods for all the
DONE  planets according to the vedic system.  (e.g. ayana,
DONE  muhurta, etc.)
DONE
DONE
DONE  - Change the context menu on all artifact graphics items so that
DONE    'Remove' action can be done via 'r' key when the context menu is
DONE    present.
DONE
DONE
DONE  - Add lines for astrology aspects on the astrology chart.  Add to
DONE    app preferences settings for customizing the colors of different
DONE    aspects, and for orbs for each aspect.
DONE
DONE
DONE  - Remove Sun from heliocentric astrology chart.
DONE  - Remove Moon and nodes from heliocentric astrology chart.
DONE  - Remove Earth from geocentric astrology chart.
DONE
DONE  - Add MOF, COE, etc. to astrology chart.
DONE
DONE
DONE  - Fix bug in zoom functionality.  For some reason, when you zoom in
DONE    to a certain resolution, it will 'jump' the center location of the
DONE    screen and cut off QGraphicsItems from being in the scrollable
DONE    area of the view.  It is unknown why it happens this way.
DONE
DONE    ---> Done as much as I could for now.  
DONE         It appearse it is a float value over-flow from the perspective
DONE         of the qgraphicsview's internal variables, which was caused by
DONE         zooming in way too much relative to the scene.  Resolution: I
DONE         shifted the sceneXPos conversion to julian day by a large amount.
DONE
DONE  - Add pricebarchartsettings (preferences) for bar height and bar
DONE    width settings of the timemodalscale and pricemodalscale artifacts.
DONE
DONE  - Fix the bug where the Gann Fan lines would sometimes disappear.
DONE    Currently, it is not known why this happens.
DONE 
DONE    ---> Fixed.  Bug was due to two reasons: 
DONE         1) Bad infinite-line intersection algorithm used.
DONE         2) QRectF.contains() function not matching floats that are 
DONE            on the edge of the rectangle as being contained within 
DONE            the QRect.
DONE   
DONE
DONE  - Add astrology houses to the astrology chart.  Add to the
DONE    PlanetaryInfoTable as well.
DONE
DONE  - Add navamsa and nakshatra pada to the PlanetaryInfoTable.
DONE
DONE  - Add app preferences for which planets to do calculations for and
DONE    which planets to display in each of the astrology charts (and
DONE    planetary info table).
DONE
DONE  - Add QSettings and app settings dialog for enabling or disabling
DONE    (via check boxes) the calculations of various planets (in general)
DONE    or for specific charts such as the astrology chart or the
DONE    planetary info chart.
DONE
DONE    - Do latitude calculations for what I've done with declination in
DONE      PriceChartDocumentScripts.
DONE
DONE    - Add longitude aspect-between-two-planets vertical lines.  
DONE      It should be parameterized so that we have:
DONE    
DONE          - planet1Name
DONE          - planet2Name
DONE          - difference in degrees (approaching and leaving amount)
DONE    
DONE  - PlanetLongitudeMovementMeasurementTool
DONE
DONE    The following files must be edited:
DONE    - pricebarchart.py
DONE    - data_objects.py
DONE    - dialogs.py
DONE    - pricebarchart_dialogs.py
DONE    - ui.py
DONE
DONE    Create and add an icon, and set the path of it in the code.
DONE	
DONE    Calculations need for measurements to be checked and validated to
DONE    be fully correct before depending on them.
DONE


DONE    - Add longitude traversal amounts of a certain planet.  Can
DONE      specify parameter for whether it is geocentric, heliocentric,
DONE      etc., and also sidereal/tropical.  Also start time is a
DONE      parameter, and traversal degree increment amount is a parameter too.
      

WILL_NOT_IMPLEMENT  - Fix MOF, COE, etc. to be calculated properly.
WILL_NOT_IMPLEMENT
WILL_NOT_IMPLEMENT  - Add to ephemeris, functions to get HoraLagna, GhatiLagna,
WILL_NOT_IMPLEMENT    MeanSouthNode, TrueSouthNode.  
WILL_NOT_IMPLEMENT    Then fix the TODO's for HoraLagna,
WILL_NOT_IMPLEMENT    GhatiLagna, MeanSouthNode, TrueSouthNode.


WILL_NOT_IMPLEMENT  - LookbackMultiple datetime table.  
WILL_NOT_IMPLEMENT         (perhaps not implement this?  Is this needed?)
WILL_NOT_IMPLEMENT - This would display a set datetime (either set manually via
WILL_NOT_IMPLEMENT   context menu, or via using the current mouse location being
WILL_NOT_IMPLEMENT   tracked) and also the datetimes for the 
WILL_NOT_IMPLEMENT   LookbackMultiples that are enabled.  See my paper docs.
WILL_NOT_IMPLEMENT  - Menu items (QActions, perhaps icons for these too):
WILL_NOT_IMPLEMENT     - Lookback multiple
WILL_NOT_IMPLEMENT       - Enable LookbackMultiple datetime table.
WILL_NOT_IMPLEMENT       - Enable LookbackMultiple datetime table mouse tracking


DONE      - Edit list of lookback multiples.
DONE         - Sets dirty flag of the PCD if the edit dialog is accepted 
DONE           (i.e. any mods accepted).
DONE      - Enable LookbackMultiple panel.

DONE  - LookbackMultiplePriceBar
DONE    - Reference to the closest historic PriceBar
DONE    - Reference to the LookbackMultiple.

DONE  - LookbackMultiplePriceBarGraphicsItem
DONE    - Reference to the underlying LookbackMultiplePriceBar.
DONE    - Right-click context menu can trigger the edit dialog of 
DONE      the underlying LookbackMultiplePriceBar.

DONE  - Add fields to LookbackMultiple:
DONE    - longitudeTypeTropicalFlag or tropicalLongitudeFlag
DONE    - longitudeTypeSiderealFlag or siderealLongitudeFlag
DONE
DONE    - Update edit widgets/dialogs, etc., and uses of them.
DONE    - Update tests of widgets.


DONE  - LookbackMultiplePriceBar edit and dialog widgets.
DONE    - List of LookbackMultiples.
DONE      - Displays enable checkbox. (checking will set dirty flag of the PCD).
DONE      - Displays short name of the lookback multiple. 

DONE  - LookbackMultiple panel widget:
DONE    - Apply/Redraw button.  
DONE      --> Applies the enabled lookback multiples to the pricebars that 
DONE          are visible in the QGraphicsView.
DONE             - Removes any existing LookbackMultiplePriceBarGraphicsItems 
DONE               in the scene.
DONE             - Creates LookbackMultiplePriceBars
DONE             - Creates LookbackMultiplePriceBarGraphicsItems
DONE                 - Has reference to the underlying LookbackMultiplePriceBar.
DONE                 - These need to have some kind of scaling algorithm 
DONE                   applied relative to the QGraphicsView before 
DONE                   being placed in the scene.  
DONE                   When to apply this scaling algorithm?  
DONE                   I guess it would need to be after the creation of all 
DONE                   of them, because I need min and max prices of 
DONE                   this list of pricebars.

DONE  - Add LookbackMultiplePriceBarGraphicsItem snapping 
DONE    to mouse for the following tools:
DONE         - Line Segment 1
DONE         - Line Segment 2
DONE         - PriceTimeInfo
DONE
DONE  - Vertical Line drawing tool.
DONE  - Horizontal Line drawing tool.
DONE
DONE  - For ReadOnlyPointerTool and PointerTool:
DONE    - shortcut key: V activates vertical dotted line.
DONE    - shortcut key: H activates horizontal dotted line.
DONE
DONE  - Implement a G.AsSu planet:  Ascendant - Sun.  
DONE  - Implement a G.AsMo planet:  Ascendant - Moon.  
DONE

DONE         - Later: Measurement of all the planetary (heliocentric) 
DONE                     synodic cycles.
DONE         - Later: Measurement of all the planetary (geocentric) cycles.
DONE
DONE  - Dasa measurement tools:
DONE      - Should I add an option to modify dasa lifespan (i.e. timerange)?
DONE
DONE  - Add the vedic month (what nakshatra the full moon is in) on the
DONE    astro charts.
DONE


DONE  - Need to implement indicator for static octaves (in time).
DONE

WILL_NOT_DO  - Add square root price modal scale.  (vertical bar) This is high
WILL_NOT_DO    and low price square rooted, and the musical scale from that, and
WILL_NOT_DO    then squared again to get the price.

WILL_NOT_DO  - Add square root time modal scale.  (horizontal bar) This is
WILL_NOT_DO    earlier timestamp square rooted, to the later timestamp square
WILL_NOT_DO    rooted. and the musical scale is created from that, and then
WILL_NOT_DO    squared again to get the timestamp.

DONE  - Verify PCDs of older versions work fine.
DONE  - Backup PCDs before merging with PCT.
DONE  - Merge.
  
DONE  - Fill in the TODO in the code for creating the default LookbackMultiples
DONE    in PCD version upgrades, and also new PCD charts.
DONE

DONE  - Consider setting up the use of virtualenv with cyclehunter.
DONE
DONE      - Get README.txt from my EC2 instance.
  
<<<<<<< HEAD
=======

>>>>>>> 34a69f57
DONE  - Alorithm or computation is slow for LookbackMultiples.  
DONE    Consider profiling, or improving design, or using cloud computing.
DONE    (or all of the above).
DONE
DONE      - Make QSettings settings in AppPreferences for whether to run
DONE        locally or via Amazon?  Or maybe just a flag in my software.
DONE	Settings options would be:
DONE	  - Run as multiple processes on local machine.
DONE	  - Run as distrubted processes on remote machines.
DONE	    - hostname, port, and authkey.
DONE
<<<<<<< HEAD
DONE	- Handle use cases, such as 'ConnectionRefusedError' (popup dialog notification for the user), 'EOFError' (expected on shutdown of server manager, but if unexpected, then the user should be notified), etc.  auth error also.
=======
DONE	- Handle use cases, such as 'ConnectionRefusedError' (popup dialog notification for the user), 'EOFError' (expected on shutdown of server manager, but if unexpected, then the user should be notified), etc.
>>>>>>> 34a69f57
DONE	
DONE      - Segment out the code so that it can run both as multiple processes
DONE        and also asa distributed cloud processing method (with manager,
DONE        workers, and taskers).
<<<<<<< HEAD

DONE  - Update version of PCT to 2.0
DONE  - Update README and other docs to reflect change to Python 3.4 dependency.
DONE    (for Enum, and new pickle version).
=======
DONE
DONE  - If I am going to utilize cloud computing, I would need to set up a
DONE    deployment process, or at least document whatever it would be.
DONE
DONE      - Try out Starcluster.
DONE
DONE      - Create an instance-store AMI.
DONE
DONE          Documentation on how to do that is here:
DONE
DONE          http://docs.aws.amazon.com/AWSEC2/latest/UserGuide/creating-an-ami-instance-store.html
DONE
DONE      - Need scripts to start instances, deploy my code (maybe it already lives on the image?), then launch the server manager script on a node that has security/firewall permissions set, and worker script on all the other nodes.
>>>>>>> 34a69f57
<|MERGE_RESOLUTION|>--- conflicted
+++ resolved
@@ -1,76 +1,5 @@
 ##############################################################################
 
-<<<<<<< HEAD
-Outstanding things to work on going forward:
-
-TODOs for cycle hunter features:
-  
-  - If I am going to utilize cloud computing, I would need to set up a
-    deployment process, or at least document whatever it would be.
-
-      - Try out Starcluster.
-
-      - Create an instance-store AMI.
-
-          Documentation on how to do that is here:
-
-          http://docs.aws.amazon.com/AWSEC2/latest/UserGuide/creating-an-ami-instance-store.html
-
-      - Need scripts to start instances, deploy my code (maybe it already lives on the image?), then launch the server manager script on a node that has security/firewall permissions set, and worker script on all the other nodes.
-
-##############################################################################
-
-
-##############################################################################
-
-Notes algorithm for lookback multiple:
-
-1) Clear all LookbackMultiplePriceBarGraphicsItems (these contain the references to the LookbackMultiplePriceBars, which garbage collect them as needed).  These should be removed from the graphics scene.  
-
-2) Get viewport of the PCD.  
-3) From the viewport, get the start and end timestamps visable in teh viewport, via converting to scene coordinates, and then converting to timestamps.  
-
-Now we have for the current period:
-  - start timestamp
-  - end timestamp
-
-4) For the start timestamp:
-   - Get the lookback timestamps (could be 1 or 3 timestamps, depending on retrograde movements).
-   - Get the EARLIEST of the timestamps.
-   - Get the historic pricebar that occurs BEFORE this lookback timestamp.
-
-This is the start historic pricebar (inclusive).
-
-5) For the end timestamp:
-   - Get the lookback timestamps (could be 1 or 3 timestamps, depending on retrograde movements).
-   - Get the LATEST of the timestamps.
-   - Get the historic pricebar that occurs AFTER this lookback timestamp.
-
-This is the end historic pricebar (inclusive).
-
-6) Get list of pricebars in the time between (inclusive) the start historic pricebar and the end historic pricebar.  
-
-7) For each pricebar in the list:
-   - Get pricebar timestamp
-   - Get the lookforward timestamps (could be 1 or 3 timestamps, depending on retrograde movements).
-
-     For each lookforward timestamp: 
-      - Create LookbackMultiplePriceBar.
-      - Create LookbackMultiplePriceBarGraphicsItem.
-
-8) Collect all the LookbackMultiplePriceBarGraphicsItem / LookbackMultiplePriceBar objects.  These are stored for further processing, and also if the user clicks apply/redraw again, all these objects will need to be removed from the scene.  
-
-9) From the viewport of the PCD, determine max and min prices of what is displayed.
-
-10) From all the LookbackMultiplePriceBarGraphicsItem / LookbackMultiplePriceBar objects, determine the max and min prices of these.
-
- - Determine offset, and scaling factors.  Then apply it to the LookbackMultiplePriceBarGraphicsItem / LookbackMultiplePriceBar objects.
-
-##############################################################################
-
-
-=======
->>>>>>> 34a69f57
 ##############################################################################
 
 TODO:  
@@ -502,10 +431,7 @@
 DONE
 DONE      - Get README.txt from my EC2 instance.
   
-<<<<<<< HEAD
-=======
-
->>>>>>> 34a69f57
+
 DONE  - Alorithm or computation is slow for LookbackMultiples.  
 DONE    Consider profiling, or improving design, or using cloud computing.
 DONE    (or all of the above).
@@ -517,21 +443,11 @@
 DONE	  - Run as distrubted processes on remote machines.
 DONE	    - hostname, port, and authkey.
 DONE
-<<<<<<< HEAD
-DONE	- Handle use cases, such as 'ConnectionRefusedError' (popup dialog notification for the user), 'EOFError' (expected on shutdown of server manager, but if unexpected, then the user should be notified), etc.  auth error also.
-=======
 DONE	- Handle use cases, such as 'ConnectionRefusedError' (popup dialog notification for the user), 'EOFError' (expected on shutdown of server manager, but if unexpected, then the user should be notified), etc.
->>>>>>> 34a69f57
 DONE	
 DONE      - Segment out the code so that it can run both as multiple processes
 DONE        and also asa distributed cloud processing method (with manager,
 DONE        workers, and taskers).
-<<<<<<< HEAD
-
-DONE  - Update version of PCT to 2.0
-DONE  - Update README and other docs to reflect change to Python 3.4 dependency.
-DONE    (for Enum, and new pickle version).
-=======
 DONE
 DONE  - If I am going to utilize cloud computing, I would need to set up a
 DONE    deployment process, or at least document whatever it would be.
@@ -544,5 +460,4 @@
 DONE
 DONE          http://docs.aws.amazon.com/AWSEC2/latest/UserGuide/creating-an-ami-instance-store.html
 DONE
-DONE      - Need scripts to start instances, deploy my code (maybe it already lives on the image?), then launch the server manager script on a node that has security/firewall permissions set, and worker script on all the other nodes.
->>>>>>> 34a69f57
+DONE      - Need scripts to start instances, deploy my code (maybe it already lives on the image?), then launch the server manager script on a node that has security/firewall permissions set, and worker script on all the other nodes.